CC=gcc
OBJDIR=objs
SRCDIR=src
INCDIR=$(SRCDIR)/inc
CFLAGS+=-I$(INCDIR)

SRCS=$(wildcard $(SRCDIR)/*.c)
OBJS=$(patsubst $(SRCDIR)/%.c,$(OBJDIR)/%.o,$(SRCS))

<<<<<<< HEAD
CFLAGS+=-O2 -Wall -std=c99
=======
CFLAGS+=-O2 -Wall -std=c99 `pkg-config --cflags --libs gdk-2.0`
>>>>>>> 7d37b064
CFLAGS_DEBUG+=-O0 -g3 -Werror -DDEBUG -pedantic
LDFLAGS+=-lxcb -lxcb-xkb -lxcb-xinerama -lxcb-randr -lcairo -lpthread

# OS X keeps xcb in a different spot
platform=$(shell uname)
ifeq ($(platform),Darwin)
	CFLAGS+=-I/usr/X11/include
	LDFLAGS+=-L/usr/X11/lib
endif

# Library specific
HAS_GDK=`pkg-config --exists gtk+-3.0 && echo $?`
ifeq ($(HAS_GDK),0)
	CFLAGS+=`pkg-config --cflags gtk+-3.0`
	LDFLAGS+=`pkg-config --libs gtk+-3.0`
else
	CFLAGS+=-DNO_GDK
endif

all: lighthouse

debug: CC+=$(CFLAGS_DEBUG)
debug: lighthouse .FORCE

config: lighthouse .FORCE
	cp -ir ./config/* ~/.config/
	chmod +x ~/.config/lighthouse/cmd*

.FORCE:

lighthouse: $(OBJS)
	$(CC) $(CFLAGS) $^ -o $@ $(LDFLAGS)

$(OBJS): | $(OBJDIR)
$(OBJDIR):
	mkdir -p $@

$(OBJDIR)/%.o: $(SRCDIR)/%.c $(wildcard $(INCDIR)/*.h) Makefile
	$(CC) $(CFLAGS) $< -c -o $@

clean:
	rm -rf $(OBJDIR) lighthouse
<|MERGE_RESOLUTION|>--- conflicted
+++ resolved
@@ -7,11 +7,7 @@
 SRCS=$(wildcard $(SRCDIR)/*.c)
 OBJS=$(patsubst $(SRCDIR)/%.c,$(OBJDIR)/%.o,$(SRCS))
 
-<<<<<<< HEAD
 CFLAGS+=-O2 -Wall -std=c99
-=======
-CFLAGS+=-O2 -Wall -std=c99 `pkg-config --cflags --libs gdk-2.0`
->>>>>>> 7d37b064
 CFLAGS_DEBUG+=-O0 -g3 -Werror -DDEBUG -pedantic
 LDFLAGS+=-lxcb -lxcb-xkb -lxcb-xinerama -lxcb-randr -lcairo -lpthread
 
@@ -23,7 +19,7 @@
 endif
 
 # Library specific
-HAS_GDK=`pkg-config --exists gtk+-3.0 && echo $?`
+HAS_GDK=`pkg-config --exists gdk-2.0 && echo $?`
 ifeq ($(HAS_GDK),0)
 	CFLAGS+=`pkg-config --cflags gtk+-3.0`
 	LDFLAGS+=`pkg-config --libs gtk+-3.0`
