--- conflicted
+++ resolved
@@ -209,6 +209,7 @@
   FILE *picture = fopen(file, "r");
   switch (fgetc(picture)) {
     /* https://en.wikipedia.org/wiki/Magic_number_%28programming%29#Magic_numbers_in_files */
+#ifndef NO_GDK
     case 137:
         debug("PNG found\n");
         draw_image_with_gdk(cr, file, offset, win_size_x, win_size_y, &format);
@@ -218,15 +219,10 @@
         draw_image_with_gdk(cr, file, offset, win_size_x, win_size_y, &format);
         break;
     case 47:
-<<<<<<< HEAD
-#ifndef NO_GDK
-        draw_image_with_gdk(cr, file, offset, win_size_x, win_size_y, &format);
-#endif
-=======
         debug("GIF found\n");
         draw_image_with_gdk(cr, file, offset, win_size_x, win_size_y, &format);
         break;
->>>>>>> 7d37b064
+#endif
     default:
         debug("Unknown image format found: %s\n", file);
         break;
